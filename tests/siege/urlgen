--- conflicted
+++ resolved
@@ -73,13 +73,10 @@
 # Generate a new request every interval per client.
 for i in `seq 1 $NUMCLIENTS`;
 do
-<<<<<<< HEAD
-=======
 	# Move forward the current time.
 	TIME=$((TIME+INTERVAL))
 	TIMESTAMP=`_timestamp_to_time_string $TIME`
 
->>>>>>> aa3f2f4b
 	# Generate a URL for each series.
 	for series in `seq 1 $NUMSERIES`;
 	do
@@ -104,12 +101,7 @@
 		# Write out point.
 		echo 'http://localhost:8086/write POST {"database" : "db", "retentionPolicy" : "raw", "points": ['$POINTS']}'
 	done
-<<<<<<< HEAD
 
 	# Move forward the current time.
 	let TIME=TIME+INTERVAL
-done
-
-=======
-done
->>>>>>> aa3f2f4b
+done